import logging
import numpy as np
import matplotlib.pyplot as plt
from galaxy import Galaxy
from perturber import Perturber
from simulation import Simulation

# Set up professional logging
logging.basicConfig(level=logging.INFO, format='%(asctime)s - %(levelname)s - %(message)s')

# Change dpi setting for higher resolution plots
plt.rcParams['figure.dpi'] = 150


def main() -> None:
    # ============================================================
    # Initial Conditions (Dimensionless Units)
    # ============================================================

    # Number of stars
    N_stars = 10000  # Increased number for better statistics

    # Maximum radial distance (Rmax) in dimensionless units
    Rmax = 10.0  # Adjust based on the simulation needs

    # Logging simulation properties
    logging.info("Starting the simulation with the following properties:")

    # Create Galaxy instance
    galaxy = Galaxy(mass=1.0, a=2.0, b=0.1)

    # Initialize stars with the Schwarzschild velocity distribution
    galaxy.initialize_stars(N=N_stars, Rmax=Rmax, alpha=0.05, max_iterations=100)

    # Create Perturber instance
    M_BH = 2*0.07  # Mass of the perturber (normalized)
    initial_position_BH = np.array([5.0, 0.0, 4.0])  # Initial position [x, y, z]
    initial_velocity_BH = np.array([0.0, 0.05, -0.2])  # Initial velocity [vx, vy, vz]

    perturber1 = Perturber(mass=M_BH, position=initial_position_BH, velocity=initial_velocity_BH)
<<<<<<< HEAD

    # Set the perturber in the galaxy
    galaxy.set_perturbers(perturber1)#, perturber2, perturber3)
=======
    perturber2 = Perturber(mass=M_BH, position=initial_position_BH, velocity=initial_velocity_BH)

    # Set the perturber in the galaxy
    galaxy.set_perturbers(perturber1, perturber2)
>>>>>>> fd7a744a

    # Compute an approximate orbital period at R=Rmax
    Omega_max = galaxy.omega(Rmax)
    T_orbit = 2 * np.pi / Omega_max  # Time for one orbit at Rmax

    # Total simulation time should be at least one orbital period at Rmax
    t_max = T_orbit * 1  # Simulate for 1 orbital period at Rmax

    # Time step
    dt = 0.1  # Smaller time step for better accuracy

    # Select integrators to run: 'Leapfrog', 'RK4', or both
    selected_integrators = ['RK4', 'Leapfrog']  # Modify this list to select integrators

    # Create Simulation instance with selected integrators
    simulation = Simulation(galaxy=galaxy, dt=dt, t_max=t_max, integrators=selected_integrators)

    # Plot the galaxy potential before running the simulation
    simulation.plot_equipotential()

    # Run the simulation
    simulation.run()

    # ============================================================
    # Generate Plots
    # ============================================================

    # Generate plots using the Simulation class methods
    simulation.plot_trajectories(subset=200)  # Plot a subset of 200 stars for clarity
    simulation.plot_galaxy_snapshots(n_snapshots=4, independantFig=True)  # Plot 4 snapshots independantly or not
    simulation.plot_rotation_curve()
    simulation.plot_energy_error()
    simulation.plot_angular_momentum_error()
    simulation.plot_execution_time()

    # Compute and compare velocity dispersions
    simulation.compute_velocity_dispersions()

    # Plot velocity histograms
    simulation.plot_velocity_histograms(subset=200)

    # Compute and log differences between integrators
    simulation.log_integrator_differences()

    # Save positions and velocities for each integrator
    """
    for integrator_name in selected_integrators:
        np.save(os.path.join(simulation.results_dir, f'positions_{integrator_name.lower()}.npy'),
                simulation.positions[integrator_name])
        np.save(os.path.join(simulation.results_dir, f'velocities_{integrator_name.lower()}.npy'),
                simulation.velocities[integrator_name])

    logging.info("All simulation data and plots have been saved.")
    """


if __name__ == '__main__':
    main()<|MERGE_RESOLUTION|>--- conflicted
+++ resolved
@@ -38,16 +38,10 @@
     initial_velocity_BH = np.array([0.0, 0.05, -0.2])  # Initial velocity [vx, vy, vz]
 
     perturber1 = Perturber(mass=M_BH, position=initial_position_BH, velocity=initial_velocity_BH)
-<<<<<<< HEAD
-
-    # Set the perturber in the galaxy
-    galaxy.set_perturbers(perturber1)#, perturber2, perturber3)
-=======
     perturber2 = Perturber(mass=M_BH, position=initial_position_BH, velocity=initial_velocity_BH)
 
     # Set the perturber in the galaxy
     galaxy.set_perturbers(perturber1, perturber2)
->>>>>>> fd7a744a
 
     # Compute an approximate orbital period at R=Rmax
     Omega_max = galaxy.omega(Rmax)
